--- conflicted
+++ resolved
@@ -95,13 +95,8 @@
       val oneDayAgg = m1.metricIntervals.get(1.day).value  //grab an interval
       val tenDayAgg = m1.metricIntervals.get(10.days).value  //grab an interval
 
-<<<<<<< HEAD
-      val conf = MetricReporterConfig(m1.namespace, Seq(LoggerSender), None, None, false)
-      val reporter = interval.report(conf)
-=======
-      val conf = MetricReporterConfig(LoggerSender, None, None, false)
+      val conf = MetricReporterConfig(Root, Seq(LoggerSender), None, None, false)
       val reporter = oneDayAgg.report(conf)
->>>>>>> 5ba65d13
 
       //only one aggregator should have the reporter
       val expectedReporters = Map(oneDayAgg.intervalAggregator->Set(reporter), tenDayAgg.intervalAggregator->Set[ActorRef]())
@@ -117,14 +112,8 @@
       val oneDayAgg = m1.metricIntervals.get(1.day).value  //grab an interval
       val tenDayAgg = m1.metricIntervals.get(10.days).value  //grab an interval
 
-<<<<<<< HEAD
-      val interval = m1.metricIntervals.get(1.day).value
-      val conf = MetricReporterConfig(m1.namespace, Seq(LoggerSender), None, None, false)
-      val reporter = interval.report(conf)
-=======
-      val conf = MetricReporterConfig(LoggerSender, None, None, false)
+      val conf = MetricReporterConfig(Root, Seq(LoggerSender), None, None, false)
       val reporter = oneDayAgg.report(conf)
->>>>>>> 5ba65d13
 
       val expectedReporters = Map(oneDayAgg.intervalAggregator->Set(reporter), tenDayAgg.intervalAggregator->Set[ActorRef]())
 
