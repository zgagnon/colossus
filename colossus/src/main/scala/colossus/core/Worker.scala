package colossus
package core

import akka.actor._
import akka.event.LoggingAdapter
import metrics._
import service.CallbackExecution

import java.net.InetSocketAddress
import java.nio.ByteBuffer
import java.nio.channels.{SelectionKey, Selector, SocketChannel}

import scala.collection.JavaConversions._
import scala.concurrent.duration._
import scala.util.control.NonFatal

class WorkerItemException(message: String) extends Exception(message)

/**
 * Represents the binding of an item to a worker
 *
 * @param id the id used to reference the worker item
 * @param worker the worker the item is bound to
 */
case class WorkerItemBinding(id: Long, worker: WorkerRef) {
  def send(message: Any) {
    worker.worker ! WorkerCommand.Message(id, message)
  }
  def unbind() {
    worker.worker ! WorkerCommand.UnbindWorkerItem(id)
  }
}

/**
 * A WorkerItem is anything that can be bound to worker to receive both events
 * and external messages.  WorkerItems are expected to be single-threaded and
 * non-blocking.  Once a WorkerItem is bound to a worker, all of its methods
 * are executed in the event-loop thread of the bound worker.
 */
trait WorkerItem {
  private var _binding: Option[WorkerItemBinding] = None
  //todo - change these from Option[x] to just x and rethrow None exception as WorkerItemException
  def id = _binding.map{_.id}
  def boundWorker = _binding.map{_.worker}

  /** When bound to a worker, this contains the [WorkerItemBinding] */
  def binding = _binding
  def isBound = _binding.isDefined

  /**
   * Attempt to bind this WorkerItem to the worker.  When the binding succeeds,
   * `onBind()` is called and the item will be able to receive events and
   * messages.  Notice that this method is asynchronous.
   *
   * @param worker The worker to bind to
   */
  def bind(worker: WorkerRef) {
    if (isBound) {
      throw new WorkerItemException(s"Cannot bind WorkerItem, already bound with id ${id.get}")
    }
    boundWorker.get.bind(this)
  }

  /**
   * Unbinds the WorkerItem, if it is bound.  When unbinding is complete,
   * `onUnbind()` is called.  This method is asynchronous.
   */
  def unbind() {
    if (!isBound) {
      throw new WorkerItemException(s"Cannot unbind WorkerItem, not bound to any worker")
    }
    boundWorker.get.unbind(id.get)
  }


  /**
   * bind the item to a Worker.
   * @param id  The id assigned to this Item.
   * @param worker The Worker whom was bound
   */
  private[colossus] def setBind(id: Long, worker: WorkerRef) {
    _binding = Some(WorkerItemBinding(id, worker))
    onBind()
  }

  /**
   * Called when this item is unbound from a Worker.
   */
  private[colossus] def setUnbind(){
    _binding = None
    onUnbind()
  }

  /**
   * Provides a way to send this WorkerItem a message from an Actor by way of
   * WorkerCommand.Message.
   * @param message  The message that was sent
   * @param sender The sender who sent the message
   */
  def receivedMessage(message: Any, sender: ActorRef)

  /**
   * Called when the item is bound to a worker.
   */
  protected def onBind(){}

  /**
   * Called when the item has been unbound from a worker
   */
  protected def onUnbind(){}


}


/**
 * Contains the configuration for each Worker. Created when Workers are spawned by the WorkerManager.
 * Notice - currently the worker config cannot contain the MetricSystem,
 * because workers are created as a part of creating the MetricSystem
 *
 * @param io The IOSystem to which this Worker belongs
 * @param workerId This Worker's unique id amongst its peers.
 */
case class WorkerConfig(
  io: IOSystem,
  workerId: Int
)

/**
 * This is a Worker's public interface.  This is what can be used to communicate with a Worker, as it
 * wraps the Worker's ActorRef, as well as providing some additional information which can be made public.
 * @param id The Worker's id.
 * @param metrics The Metrics associated with this Worker
 * @param worker The ActorRef of the Worker
 * @param system The IOSystem to which this Worker belongs
 */
case class WorkerRef(id: Int, metrics: LocalCollection, worker: ActorRef, system: IOSystem) {
  /**
   * Send this Worker a message
   * @param message The message to send
   * @param sender  The sendef of the message
   * @return
   */
  def !(message: Any)(implicit sender: ActorRef = ActorRef.noSender)  = worker ! message

  /**
   * Bind a new worker item to this worker.  The item should have been created
   * and initialized within this worker to ensure that the worker item's
   * lifecycle is single-threaded.
   */
  def bind(item: WorkerItem) {
    worker ! IOCommand.BindWorkerItem(item)
  }

  def unbind(workerItemId: Long) {
    worker ! WorkerCommand.UnbindWorkerItem(workerItemId)
  }
}

/**
 * This keeps track of all the bound worker items, and properly handles added/removing them
 */
class WorkerItemManager(worker: WorkerRef, log: LoggingAdapter) {

  private val workerItems = collection.mutable.Map[Long, WorkerItem]()

  private var id: Long = 0L
  def newId(): Long = {
    id += 1
    id
  }

  def get(id: Long): Option[WorkerItem] = workerItems.get(id)

  /**
   * Binds a new worker item to this worker
   */
  def bind(workerItem: WorkerItem) {
    if (workerItem.isBound) {
      log.error(s"Attempted to bind worker ${workerItem.binding} that was already bound")
    } else {
      val id = newId()
      workerItems(id) = workerItem
      workerItem.setBind(id, worker)
    }
  }

  def unbind(id: Long) {
    if (workerItems contains id) {
      val item = workerItems(id)
      workerItems -= id
      item.setUnbind()   
    } else {
      log.error(s"Attempted to unbind worker $id that is not bound to this worker")
    }    
  }

  def unbind(workerItem: WorkerItem) {
    workerItem.id.map{i => 
      unbind(i)
    }.getOrElse(
      //maybe throw an exception instead?  
      log.error("Attempted to unbind worker item that was already not bound!")
    )
  }
}



private[colossus] class Worker(config: WorkerConfig) extends Actor with ActorMetrics with ActorLogging with CallbackExecution {
  import Server._
  import Worker._
  import WorkerManager._
  import config._

  val parent = context.parent
  var trace = true

  val watchedConnections = collection.mutable.Map[ActorRef, ClientConnection]()

  //these ids are used for both connections and worker items so a connection
  //and it's attached handler will have different ids
  //TODO - we can probably improve performance by making ids a case class containing the item as a private field
  private var id: Long = 0L
  def newId(): Long = {
    id += 1
    id
  }

  implicit val mylog = log
  val metricSystem = config.io.metrics
  override def globalTags = Map("worker" -> (io.name + "-" + workerId.toString))

  val eventLoops              = metrics getOrAdd Rate(io.namespace / "worker" / "event_loops", List(1.second))
  val numConnections          = metrics getOrAdd Counter(io.namespace / "worker" / "connections")
  val rejectedConnections     = metrics getOrAdd Rate(io.namespace / "worker" / "rejected_connections", List(1.second, 60.seconds))

  val selector: Selector = Selector.open()
  val buffer = ByteBuffer.allocateDirect(1024 * 128)


  //collection of all the active connections
  val connections = collection.mutable.Map[Long, Connection]()


  //mapping of registered servers to their delegators
  val delegators = collection.mutable.Map[ActorRef, Delegator]()

  val me = WorkerRef(workerId, metrics, self, io)

  //collection of all the bound WorkerItems, including connection handlers
  val workerItems = new WorkerItemManager(me, log)
  def getWorkerItem(id: Long): Option[WorkerItem] = workerItems.get(id)

  override def preStart() {
    super.preStart()
    log.debug(s"starting worker ${config.workerId}")
    parent ! WorkerReady
    self ! Select
  }

  def receive = handleCallback orElse accepting

  def accepting: Receive = handleMetrics orElse {
    case Select => {
      selectLoop()
      self ! Select
    }
    case c: IOCommand => handleIOCommand(c)
    case c: WorkerCommand => handleWorkerCommand(c)
    case CheckIdleConnections => {
      val time = System.currentTimeMillis
      val timedOut = connections.filter{case (_, con) => 
        con.handler.idleCheck(WorkerManager.IdleCheckFrequency)
        con.isTimedOut(time)
      }.toList
      timedOut.foreach{case (_, con) =>
        unregisterConnection(con, DisconnectCause.TimedOut)
      }
      if (timedOut.size > 0) {
        log.debug(s"Terminated ${timedOut.size} idle connections")
      }
    }
    case WorkerManager.RegisterServer(server, factory, timesTried) => if (!delegators.contains(server.server)){
      try{
        delegators(server.server) = factory(server, me)
        log.debug(s"registered server ${server.name}")
        sender ! ServerRegistered
      }catch {
        case NonFatal(e) => {
          log.error(e, s"failed to create delegator")
          sender ! RegistrationFailed
        }
      }
    } else {
      log.warning("attempted to re-register a server")
      sender ! WorkerManager.ServerRegistered
    }
    case WorkerManager.UnregisterServer(server) => {
      unregisterServer(server.server)
    }
    case DelegatorMessage(server, message) => {
      delegators
        .find{case (_, delegator) => delegator.server == server}
        .map{case (_, delegator) =>
          delegator.handleMessage.orElse[Any, Unit] {
            case unhandled => log.warning(s"Unhandled message $unhandled for delegator of server ${server.name}")
          }(message)
        }
        .getOrElse{
          log.error(s"delegator message $message for unknown server ${server.name}")
        }
    }
    case NewConnection(sc) => delegators.get(sender()).map{delegator =>
      delegator.createConnectionHandler.map{handler =>
        registerConnection(sc, delegator.server, handler)
      }.getOrElse{
        sc.close()
        delegator.server.server ! Server.ConnectionClosed(0, DisconnectCause.Unhandled)
        rejectedConnections.hit(tags = Map("server" -> delegator.server.name.idString))
      }
    }.getOrElse{
      log.error("Received connection from unregistered server!!!")
    }
    case Terminated(handler) => {
      if (watchedConnections contains handler) {
        watchedConnections(handler).close(DisconnectCause.Disconnect) //TODO: Is this right?  Should I be sending Terminated?
        watchedConnections -= handler
      }
    }
    case ConnectionSummaryRequest => {
      val now = System.currentTimeMillis //save a few thousand calls by doing this
      sender ! ConnectionSummary(connections.values.map{_.info(now)}.toSeq)
    }
  }

  def handleIOCommand(cmd: IOCommand) {
    import IOCommand._
    cmd match {
      case BindWorkerItem(workerItem) => {
        workerItems.bind(workerItem)
      }
      case BindAndConnectWorkerItem(address, item) => {
        workerItems.bind(item)
        self ! WorkerCommand.Connect(address, item.id.get)
      }
    }
  }



  //start the connection process for either a new client or a reconnecting client
  //FIXME: https://github.com/tumblr/colossus/issues/19
  def clientConnect(address: InetSocketAddress, handler: ClientConnectionHandler) {
    val channel = SocketChannel.open()
    channel.configureBlocking(false)  
    channel.connect(address)
    val key = channel.register(selector, SelectionKey.OP_CONNECT)
    val connection = new ClientConnection(newId(), key, channel, handler)
    key.attach(connection)    
    connections(connection.id) = connection
    numConnections.increment()
    handler match {
      case w: WatchedHandler => {
        watchedConnections(w.watchedActor) = connection
        context.watch(w.watchedActor)
      }
      case _ =>{}
    }
  }


  def handleWorkerCommand(cmd: WorkerCommand){ 
    import WorkerCommand._
    cmd match {
      case Message(wid, message) => {
        val responder = sender()
        getWorkerItem(wid).map{item =>
          item.receivedMessage(message, responder)
        }.getOrElse{
          log.error(s"worker received message $message for unknown item $wid")
          responder ! MessageDeliveryFailed(wid, message)
        }
      }
      case s: Schedule => {
        //akka's scheduler doesn't work when an actor is looping messages to
        //itself in a pinned dispatcher (trust me I've tried), so we'll send this
        //to the manager to do it for us this is mostly for scheduling reconnects
        //(yes we have the TaskScheduler, but lets try to get that out of here)
        context.parent ! s
      }
      case UnbindWorkerItem(id) => {
        workerItems.unbind(id)
      }
      case Disconnect(connectionId) => {
        connections.get(connectionId).foreach{con =>
          unregisterConnection(con, DisconnectCause.Disconnect)
        }
      }
      case Connect(address, id) => {
        getWorkerItem(id).map{
          case handler: ClientConnectionHandler => clientConnect(address, handler)
          case other => log.error(s"Attempted to attach connection ($address) to a worker item that's not a ClientConnectionHandler")
        }.getOrElse {
          log.error(s"Attempted to attach connection (${address}) to non-existant WorkerItem $id")
        }
      }
    }
  }

  /**
   * Registers a new server connection
   */
  def registerConnection(sc: SocketChannel, server: ServerRef, handler: ConnectionHandler) {
      val newKey: SelectionKey = sc.register( selector, SelectionKey.OP_READ )
      val connection = new ServerConnection(newId(), newKey, sc, handler, server)(self)
      newKey.attach(connection)
      connections(connection.id) = connection
      numConnections.increment()
      workerItems.bind(handler)
      handler.connected(connection)
  }

  def unregisterConnection(con: Connection, cause : DisconnectCause) {
    connections -= con.id
    con.close(cause)
    numConnections.decrement()
    if (con.unbindHandlerOnClose) {
      workerItems.unbind(con.handler)
    } 
  }

  def unregisterServer(handler: ActorRef) {
    if (delegators contains handler) {
      val delegator = delegators(handler)
      log.info(s"unregistering server ${delegator.server.name}")
      delegators -= handler
      delegator.onShutdown()
    } else {
      log.warning(s"Attempted to unregister unknown server actor ${handler.path.toString}")
    }
  }
  
  def selectLoop() {
    val num = selector.select(1) //need short wait times to register new connections
    eventLoops.hit()
    implicit val TIME = System.currentTimeMillis
    val selectedKeys = selector.selectedKeys()
    val it = selectedKeys.iterator()
    while (it.hasNext) {
      val key : SelectionKey = it.next
      if (!key.isValid) {
        log.error("KEY IS INVALID")
        it.remove()
      } else if (key.isConnectable) {
        val con = key.attachment.asInstanceOf[ClientConnection]
        try {
          con.handleConnected()
        } catch {
          case c: java.net.ConnectException => {
            con.clientHandler.connectionFailed()
          }
          case t: Throwable => {
            log.error(s"Unexpected exception occurred while completing connection: ${t.getMessage}")
            con.clientHandler.connectionFailed()
          }
        }
        it.remove()
      }  else if (key.isReadable) {
        // Read the data
        buffer.clear
        val sc: SocketChannel = key.channel().asInstanceOf[SocketChannel]
        try {
          val len = sc.read(buffer)
          if (len > -1) {
            key.attachment match {
              case connection: Connection => {
                buffer.flip
                val data = DataBuffer(buffer, len)
                connection.handleRead(data)
              } //end case
            }
          } else {
            //reading -1 bytes means the connection has been closed
            key.attachment match {
              case c: Connection => {
                unregisterConnection(c, DisconnectCause.Closed)
                key.cancel()
              }
            }
          }
        } catch {
          case t: java.io.IOException => {
            key.attachment match {
              case c: Connection => {
<<<<<<< HEAD
                //connection reset by peer, no need to log
                log.warning(s"IO Error on ${c.id}: ${t.getMessage}")
                t.printStackTrace()
=======
                //connection reset by peer, sometimes thrown by read when the connection closes
>>>>>>> 9ea8956c
                unregisterConnection(c, DisconnectCause.Closed)
              }
            }
            sc.close()
            key.cancel()
          }
          case t: Throwable => {
            log.warning(s"Unknown Error! : ${t.getClass.getName}: ${t.getMessage}")
            if (trace) {
              t.printStackTrace()
            }
            //close the connection to ensure it's not in an undefined state
            key.attachment match {
              case c: Connection => {
                log.warning(s"closing connection ${c.id} due to unknown error")
                unregisterConnection(c, DisconnectCause.Error(t))
              }
              case other => {
                log.error (s"Key has bad attachment!! $other")
              }
            }
            sc.close()
            key.cancel()
          }
        }
        it.remove()
      } else if (key.isWritable) {
        key.attachment  match {
          case c: Connection => try {
            c.handleWrite()
          } catch {
            case j: java.io.IOException => {
              unregisterConnection(c, DisconnectCause.Error(j))
            }
            case other: Throwable => {
              log.warning(s"Error handling write: ${other.getClass.getName} : ${other.getMessage}")
            }
          }
          case _ => {}
        }
      }
    }
  }

  override def postStop() {
    //cleanup
    selector.keys.foreach{_.channel.close}
    connections.foreach{case (_, con) =>
      con.close(DisconnectCause.Terminated)
    }
    delegators.foreach{ case (server, delegator) => 
      delegator.onShutdown()
    }
    selector.close()
    log.info("PEACE OUT")
  }

}

/**
 * Like the server actor, it is critical that instances of this actor get their
 * own thread, since they block when waiting for events.
 *
 * Workers are the "engine" of Colossus.  They are the components which receive and operate on Connections,
 * respond to java NIO select loop events and execute the corresponding reactors in the Delegator and ConnectionHandlers.
 *
 * These are the messages to which a Worker will respond.
 */
//NOTE: we should really divide this and WorkerCommand into public and private classes.
object Worker {
  private[core] case object ConnectionSummaryRequest
  private[core] case object CheckIdleConnections

  case class ConnectionSummary(infos: Seq[ConnectionInfo])
  private[core] case class NewConnection(sc: SocketChannel)
  /**
   * Send a message to the delegator belonging to the server
   */
  case class DelegatorMessage(server: ServerRef, message: Any)

  case class MessageDeliveryFailed(id: Long, message: Any)
}

/**
 * These are a different class of Commands to which a worker will respond.  These
 * are more relevant to the lifecycle of WorkerItems
 */
sealed trait WorkerCommand
object WorkerCommand {

  //open a new client connection to the specified address.  The bound
  //[WorkerItem] with id `id` will act as the event handler for the connection
  case class Connect(address: InetSocketAddress, id: Long) extends WorkerCommand
  case class UnbindWorkerItem(id: Long) extends WorkerCommand
  case class Schedule(in: FiniteDuration, message: Any) extends WorkerCommand
  case class Message(id: Long, message: Any) extends WorkerCommand
  case class Disconnect(id: Long) extends WorkerCommand
}
<|MERGE_RESOLUTION|>--- conflicted
+++ resolved
@@ -493,13 +493,7 @@
           case t: java.io.IOException => {
             key.attachment match {
               case c: Connection => {
-<<<<<<< HEAD
-                //connection reset by peer, no need to log
-                log.warning(s"IO Error on ${c.id}: ${t.getMessage}")
-                t.printStackTrace()
-=======
                 //connection reset by peer, sometimes thrown by read when the connection closes
->>>>>>> 9ea8956c
                 unregisterConnection(c, DisconnectCause.Closed)
               }
             }
