package colossus
package service

import core._

import akka.actor._
import akka.event.Logging
import metrics._


import scala.concurrent.ExecutionContext
import scala.concurrent.duration._
import scala.util.{Failure, Success}

import Codec._

case class ServiceConfig(
  name: MetricAddress,
  requestTimeout: Duration,
  requestBufferSize: Int = 100 //how many concurrent requests can be processing at once
)

class RequestBufferFullException extends Exception("Request Buffer full")
class DroppedReply extends Error("Dropped Reply")


/**
 * The ServiceServer provides an interface and basic functionality to create a server that processes
 * requests and returns responses over a codec.
 *
 * A Codec is simply the format in which the data is represented.  Http, Redis protocol, Memcached protocl are all
 * examples(and natively supported).  It is entirely possible to use an additional Codec by creating a Codec to parse
 * the desired protocol.
 *
 * Requests can be processed synchronously or
 * asynchronously.  The server will ensure that all responses are written back
 * in the order that they are received.
 *
 */
abstract class ServiceServer[I,O](val codec: ServerCodec[I,O], config: ServiceConfig, worker: WorkerRef)(implicit ex: ExecutionContext) 
extends ConnectionHandler with InputController[I,O] with OutputController[I,O] {
  import ServiceServer._
  import WorkerCommand._
  import config._
  import Response._

  implicit val callbackExecutor: CallbackExecutor = CallbackExecutor(worker.worker)
  val log = Logging(worker.system.actorSystem, name.toString())

  val REQUESTS  = name / "requests"
  val LATENCY   = name / "latency"
  val ERRORS    = name / "errors"
  val REQPERCON = name / "requests_per_connection"

  val requests  = worker.metrics.getOrAdd(Rate(REQUESTS, List(1.second, 1.minute)))
  val latency   = worker.metrics.getOrAdd(Histogram(LATENCY, periods = List(1.second, 1.minute), sampleRate = 0.25))
  val errors    = worker.metrics.getOrAdd(Rate(ERRORS, List(1.second, 1.minute)))
  val requestsPerConnection = worker.metrics.getOrAdd(Histogram(REQPERCON, periods = List(1.minute), sampleRate = 0.5, percentiles = List(0.5, 0.75, 0.99)))

  def addError(err: Throwable, extraTags: TagMap = TagMap.Empty) {
    val tags = extraTags + ("type" -> err.getClass.getName.replaceAll("[^\\w]", ""))
    errors.hit(tags = tags)
  }
<<<<<<< HEAD

  sealed trait ServiceServerMessage
  case object CheckTimeout extends ServiceServerMessage

=======
  
>>>>>>> 7d5bbff4
  case class SyncPromise(request: I) {
    val creationTime = System.currentTimeMillis

    def isTimedOut(time: Long) = !isComplete && (time - creationTime) > requestTimeout.toMillis

    private var _response: Option[Completion[O]] = None
    def isComplete = _response.isDefined
    def response = _response.getOrElse(throw new Exception("Attempt to use incomplete response"))

    def complete(response: Completion[O]) {
      _response = Some(response)
      checkBuffer()
    }

  }

  private val requestBuffer = collection.mutable.Queue[SyncPromise]()
  protected var writer: Option[WriteEndpoint] = None
  protected val maxQueueSize = 50 //todo that's a totally arbitrary number
  private var numRequests = 0

  def idleCheck(period: Duration) {
    val time = System.currentTimeMillis
    while (requestBuffer.size > 0 && requestBuffer.head.isTimedOut(time)) {
      //notice - completing the response will call checkBuffer which will write the error immediately
      requestBuffer.head.complete(handleFailure(requestBuffer.head.request, new TimeoutError))
    }
  }
    
  /**
   * This is the only function that actually writes to the channel.  It will
   * write any queued responses until it hits an incomplete promise (or the
   * write buffer fills up)
   */
  private def checkBuffer() {
    writer.map{w => 
      while (requestBuffer.size > 0 && requestBuffer.head.isComplete) {
        val done = requestBuffer.dequeue()
        val comp = done.response
        requests.hit(tags = comp.tags)
        latency.add(tags = comp.tags, value = (System.currentTimeMillis - done.creationTime).toInt)
        push(comp.value) {
          case OutputResult.Success => {} //todo: post-write
          case _ => println("dropped reply")
        }
        //todo: deal with output-controller full
      }
    }
  }

  def connected(endpoint: WriteEndpoint) {
    writer = Some(endpoint)
    val wid = id.getOrElse(throw new Exception("connected called on unbound service handler"))
  }

  def receivedMessage(message: Any, sender: ActorRef) {}

  def connectionClosed(cause : DisconnectCause) {
    requestsPerConnection.add(numRequests)
    writer = None
  }

  def connectionLost(cause : DisconnectError) {
    connectionClosed(cause)
  }

  protected def processMessage(request: I) {
    numRequests += 1
    val promise = new SyncPromise(request)
    requestBuffer.enqueue(promise)
    /**
     * Notice, if the request buffer if full we're still adding to it, but by skipping
     * processing of requests we can hope to alleviate overloading
     */
    val response: Response[O] = if (requestBuffer.size < requestBufferSize) {
      try {
        processRequest(request) 
      } catch {
        case t: Throwable => {
          handleFailure(request, t)
        }
      }
    } else {
      handleFailure(request, new RequestBufferFullException)
    }
    val cb: Callback[Completion[O]] = response match {
      case SyncResponse(s) => Callback.successful(s)
      case AsyncResponse(a) => Callback.fromFuture(a)
      case CallbackResponse(c) => c
    }
    cb.execute{
      case Success(res) => promise.complete(res)
      case Failure(err) => promise.complete(handleFailure(promise.request, err))
    }
  }

  private def handleFailure(request: I, reason: Throwable): Completion[O] = {
    addError(reason)
    processFailure(request, reason)
  }

  private def handleOnWrite(w: OnWriteAction) = w match {
    case OnWriteAction.Disconnect => disconnect()
    case _ => {}
  }

  def schedule(in: FiniteDuration, message: Any) {
    writer.foreach{w => 
      worker ! Schedule(in, Message(w.id, message))
    }
  }

  //this is just to make some request processing methods cleaner
  def respond(f: => Response[O]): Response[O] = f

  // ABSTRACT MEMBERS

  protected def processRequest(request: I): Response[O]

  //DO NOT CALL THIS METHOD INTERNALLY, use handleFailure!!
  protected def processFailure(request: I, reason: Throwable): Completion[O]

  // UTIL METHODS

  def disconnect() {
    //TODO: exception on not yet connected?
    writer.foreach{_.disconnect()}
  }
}

object ServiceServer {
  class TimeoutError extends Error("Request Timed out")

}<|MERGE_RESOLUTION|>--- conflicted
+++ resolved
@@ -61,14 +61,7 @@
     val tags = extraTags + ("type" -> err.getClass.getName.replaceAll("[^\\w]", ""))
     errors.hit(tags = tags)
   }
-<<<<<<< HEAD
 
-  sealed trait ServiceServerMessage
-  case object CheckTimeout extends ServiceServerMessage
-
-=======
-  
->>>>>>> 7d5bbff4
   case class SyncPromise(request: I) {
     val creationTime = System.currentTimeMillis
 
