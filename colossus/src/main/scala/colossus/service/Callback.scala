--- conflicted
+++ resolved
@@ -1,4 +1,4 @@
-package colossus
+jpackage colossus
 package service
 
 import akka.actor._
@@ -115,19 +115,12 @@
   //new callback takes in the built handler function and not this one
   //notice the order of execution is handler(this callback) => f(the mapping) => cb (the handler function built after this call)
   def flatMap[U](f: O => Callback[U]): Callback[U] = {
-<<<<<<< HEAD
-    val newTrigger: (Try[U] => Unit) => Unit = cb => trigger(i => handler(i).map{v =>
-      Try(f(v)) match {
-        case Success(callback) => callback.execute(cb)
-        case Failure(err) => cb(Failure(err))
-=======
     val newTrigger: (Try[U] => Unit) => Unit = cb => trigger(i => handler(i) match {
       case Success(value) => { 
         Try(f(value)) match {
           case Success(callback) => callback.execute(cb)
           case Failure(err) => cb(Failure(err))
         }
->>>>>>> 04ad0398
       }
       case Failure(err) => cb(Failure(err))
     })
